--- conflicted
+++ resolved
@@ -1,4 +1,4 @@
-// Copyright (c) .NET Foundation. All rights reserved.
+﻿// Copyright (c) .NET Foundation. All rights reserved.
 // Licensed under the Apache License, Version 2.0. See License.txt in the project root for license information.
 
 using System;
@@ -197,13 +197,7 @@
         /// <returns> An object that can be used to configure the query type. </returns>
         public virtual QueryTypeBuilder<TQuery> Query<TQuery>()
             where TQuery : class
-<<<<<<< HEAD
-            => new QueryTypeBuilder<TQuery>(Builder.Query(typeof(TQuery)));
-=======
-        {
-            return new QueryTypeBuilder<TQuery>(Builder.Query(typeof(TQuery), ConfigurationSource.Explicit));
-        }
->>>>>>> ef61273e
+            => new QueryTypeBuilder<TQuery>(Builder.Query(typeof(TQuery), ConfigurationSource.Explicit));
 
         /// <summary>
         ///     Returns an object that can be used to configure a given query type in the model.
