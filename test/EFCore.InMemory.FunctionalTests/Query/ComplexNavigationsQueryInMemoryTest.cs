--- conflicted
+++ resolved
@@ -1,6 +1,7 @@
 // Copyright (c) .NET Foundation. All rights reserved.
 // Licensed under the Apache License, Version 2.0. See License.txt in the project root for license information.
 
+using Microsoft.EntityFrameworkCore.TestUtilities.Xunit;
 using Xunit.Abstractions;
 
 namespace Microsoft.EntityFrameworkCore.Query
@@ -12,20 +13,11 @@
         {
             //TestLoggerFactory.TestOutputHelper = testOutputHelper;
         }
-<<<<<<< HEAD
-=======
-
-        [ConditionalFact(Skip = "issue #4311")]
-        public override void Nested_group_join_with_take()
-        {
-            base.Nested_group_join_with_take();
-        }
 
         [ConditionalFact(Skip = " issue #9591")]
         public override void Multi_include_with_groupby_in_subquery()
         {
             base.Multi_include_with_groupby_in_subquery();
         }
->>>>>>> 265e1e12
     }
 }